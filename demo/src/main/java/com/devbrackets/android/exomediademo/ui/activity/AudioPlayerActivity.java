--- conflicted
+++ resolved
@@ -321,12 +321,8 @@
      */
     private void startPlayback(boolean forceStart) {
         //If we are changing audio files, or we haven't played before then start the playback
-<<<<<<< HEAD
         if (forceStart || playlistManager.getCurrentPosition() != selectedIndex) {
-=======
-        if (forceStart || playlistManager.getCurrentIndex() != selectedIndex) {
-            playlistManager.setCurrentIndex(selectedIndex);
->>>>>>> 16414d2d
+            playlistManager.setCurrentPosition(selectedIndex);
             playlistManager.play(0, false);
         }
     }
