package com.devbrackets.android.exomediademo.ui.activity;

import android.app.Activity;
import android.os.Bundle;

<<<<<<< HEAD
import com.devbrackets.android.exomedia.listener.OnPreparedListener;
=======
>>>>>>> 3e82be0e
import com.devbrackets.android.exomedia.ui.widget.EMVideoView;
import com.devbrackets.android.exomediademo.App;
import com.devbrackets.android.exomediademo.R;
import com.devbrackets.android.exomediademo.data.MediaItem;
import com.devbrackets.android.exomediademo.helper.VideoItems;
import com.devbrackets.android.exomediademo.manager.PlaylistManager;
import com.devbrackets.android.exomediademo.playlist.VideoApi;
import com.devbrackets.android.playlistcore.manager.BasePlaylistManager;

import java.util.LinkedList;
import java.util.List;


<<<<<<< HEAD
public class VideoPlayerActivity extends Activity implements OnPreparedListener {
=======
public class VideoPlayerActivity extends Activity {
>>>>>>> 3e82be0e
    public static final String EXTRA_INDEX = "EXTRA_INDEX";
    public static final int PLAYLIST_ID = 6; //Arbitrary, for the example (different from audio)

    protected EMVideoView emVideoView;
    protected PlaylistManager playlistManager;

    protected int selectedIndex;
    protected boolean pausedInOnStop = false;

    @Override
    protected void onCreate(Bundle savedInstanceState) {
        super.onCreate(savedInstanceState);
        setContentView(R.layout.video_player_activity);

        retrieveExtras();
        init();
    }

    @Override
    protected void onStop() {
        super.onStop();
        if (emVideoView.isPlaying()) {
            pausedInOnStop = true;
            emVideoView.pause();
        }
    }

    @Override
    protected void onStart() {
        super.onStart();

        if (pausedInOnStop) {
            emVideoView.start();
            pausedInOnStop = false;
        }
    }

    @Override
    protected void onDestroy() {
        super.onDestroy();
        playlistManager.invokeStop();
    }

<<<<<<< HEAD
    @Override
    public void onPrepared() {
        //Starts the video playback as soon as it is ready (todo: the service should handle this now)
        emVideoView.start();
    }
=======
>>>>>>> 3e82be0e

    /**
     * Retrieves the extra associated with the selected playlist index
     * so that we can start playing the correct item.
     */
    protected void retrieveExtras() {
        Bundle extras = getIntent().getExtras();
        selectedIndex = extras.getInt(EXTRA_INDEX, 0);
    }

    protected void init() {
        setupPlaylistManager();

        emVideoView = (EMVideoView)findViewById(R.id.video_play_activity_video_view);

        playlistManager.setVideoPlayer(new VideoApi(emVideoView));
        playlistManager.play(0, false);
    }

    /**
     * Retrieves the playlist instance and performs any generation
     * of content if it hasn't already been performed.
     */
    private void setupPlaylistManager() {
        playlistManager = App.getPlaylistManager();

        List<MediaItem> mediaItems = new LinkedList<>();
        for (VideoItems.VideoItem item : VideoItems.getItems()) {
            MediaItem mediaItem = new MediaItem(item);
            mediaItems.add(mediaItem);
        }

        playlistManager.setAllowedMediaType(BasePlaylistManager.AUDIO | BasePlaylistManager.VIDEO);
        playlistManager.setParameters(mediaItems, selectedIndex);
        playlistManager.setId( PLAYLIST_ID);
    }
}<|MERGE_RESOLUTION|>--- conflicted
+++ resolved
@@ -3,10 +3,6 @@
 import android.app.Activity;
 import android.os.Bundle;
 
-<<<<<<< HEAD
-import com.devbrackets.android.exomedia.listener.OnPreparedListener;
-=======
->>>>>>> 3e82be0e
 import com.devbrackets.android.exomedia.ui.widget.EMVideoView;
 import com.devbrackets.android.exomediademo.App;
 import com.devbrackets.android.exomediademo.R;
@@ -20,11 +16,7 @@
 import java.util.List;
 
 
-<<<<<<< HEAD
-public class VideoPlayerActivity extends Activity implements OnPreparedListener {
-=======
 public class VideoPlayerActivity extends Activity {
->>>>>>> 3e82be0e
     public static final String EXTRA_INDEX = "EXTRA_INDEX";
     public static final int PLAYLIST_ID = 6; //Arbitrary, for the example (different from audio)
 
@@ -68,14 +60,6 @@
         playlistManager.invokeStop();
     }
 
-<<<<<<< HEAD
-    @Override
-    public void onPrepared() {
-        //Starts the video playback as soon as it is ready (todo: the service should handle this now)
-        emVideoView.start();
-    }
-=======
->>>>>>> 3e82be0e
 
     /**
      * Retrieves the extra associated with the selected playlist index
