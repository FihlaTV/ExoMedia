--- conflicted
+++ resolved
@@ -72,28 +72,6 @@
     private static final String TAG = EMVideoView.class.getSimpleName();
     private static final String USER_AGENT_FORMAT = "EMVideoView %s / Android %s / %s";
 
-<<<<<<< HEAD
-=======
-    public enum VideoType {
-        HLS,
-        DASH,
-        SMOOTH_STREAM,
-        DEFAULT;
-
-        public static VideoType get(Uri uri) {
-            if (uri.toString().matches(".*m3u8.*")) {
-                return VideoType.HLS;
-            } else if (uri.toString().matches(".*mpd.*")) {
-                return VideoType.DASH;
-            } else if (uri.toString().matches(".*ism.*")) {
-                return VideoType.SMOOTH_STREAM;
-            }
-
-            return VideoType.DEFAULT;
-        }
-    }
-
->>>>>>> fa7c53a9
     private View shutterTop;
     private View shutterBottom;
     private View shutterRight;
